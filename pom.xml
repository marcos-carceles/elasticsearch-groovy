<?xml version="1.0" encoding="UTF-8"?>
<project xmlns="http://maven.apache.org/POM/4.0.0"
         xmlns:xsi="http://www.w3.org/2001/XMLSchema-instance"
         xsi:schemaLocation="http://maven.apache.org/POM/4.0.0 http://maven.apache.org/xsd/maven-4.0.0.xsd">
    <modelVersion>4.0.0</modelVersion>
    <groupId>org.elasticsearch</groupId>
    <artifactId>elasticsearch-groovy</artifactId>
    <version>1.3.4.0-SNAPSHOT</version>
    <packaging>jar</packaging>
    <name>Elasticsearch Groovy Client</name>
    <description>Official Groovy client for elasticsearch</description>
    <url>https://github.com/elasticsearch/elasticsearch-groovy/</url>
    <inceptionYear>2009</inceptionYear>
    <licenses>
        <license>
            <name>The Apache Software License, Version 2.0</name>
            <url>http://www.apache.org/licenses/LICENSE-2.0.txt</url>
            <distribution>repo</distribution>
        </license>
    </licenses>
    <scm>
        <connection>scm:git:git@github.com:elasticsearch/elasticsearch-groovy.git</connection>
        <developerConnection>scm:git:git@github.com:elasticsearch/elasticsearch-groovy.git</developerConnection>
        <url>https://github.com/elasticsearch/elasticsearch-groovy</url>
    </scm>

    <parent>
        <groupId>org.sonatype.oss</groupId>
        <artifactId>oss-parent</artifactId>
        <version>7</version>
    </parent>

    <properties>
<<<<<<< HEAD
        <maven.compiler.source>1.7</maven.compiler.source>
        <maven.compiler.target>1.7</maven.compiler.target>
        <elasticsearch.version>1.3.4</elasticsearch.version>
        <lucene.version>4.9.1</lucene.version>
=======
        <elasticsearch.version>1.0.3</elasticsearch.version>
        <lucene.version>4.6.1</lucene.version>
>>>>>>> 39638454
        <groovy.version>2.3.2</groovy.version>
        <tests.jvms>1</tests.jvms>
        <tests.shuffle>true</tests.shuffle>
        <tests.output>onerror</tests.output>
        <tests.client.ratio></tests.client.ratio>
        <es.logger.level>INFO</es.logger.level>
    </properties>

    <repositories>
        <repository>
            <id>sonatype</id>
            <url>http://oss.sonatype.org/content/repositories/releases/</url>
        </repository>
    </repositories>

    <dependencies>
        <!-- Compile Dependencies -->

        <dependency>
            <groupId>org.codehaus.groovy</groupId>
            <artifactId>groovy-all</artifactId>
            <version>${groovy.version}</version>
            <scope>compile</scope>
        </dependency>
        <dependency>
            <groupId>org.elasticsearch</groupId>
            <artifactId>elasticsearch</artifactId>
            <version>${elasticsearch.version}</version>
            <scope>compile</scope>
        </dependency>

        <!-- Runtime Dependencies -->

        <dependency>
            <groupId>log4j</groupId>
            <artifactId>log4j</artifactId>
            <version>1.2.17</version>
            <scope>runtime</scope>
        </dependency>

        <!-- Test Dependencies -->

        <dependency>
            <groupId>org.apache.lucene</groupId>
            <artifactId>lucene-test-framework</artifactId>
            <version>${lucene.version}</version>
            <scope>test</scope>
        </dependency>
        <dependency>
            <groupId>org.elasticsearch</groupId>
            <artifactId>elasticsearch</artifactId>
            <version>${elasticsearch.version}</version>
            <type>test-jar</type>
            <scope>test</scope>
        </dependency>
<<<<<<< HEAD
        <dependency>
            <groupId>org.hamcrest</groupId>
            <artifactId>hamcrest-all</artifactId>
            <version>1.3</version>
            <scope>test</scope>
        </dependency>
        <dependency>
            <groupId>com.carrotsearch.randomizedtesting</groupId>
            <artifactId>randomizedtesting-runner</artifactId>
            <version>2.1.6</version>
            <scope>test</scope>
        </dependency>
        <dependency>
            <groupId>org.mockito</groupId>
            <artifactId>mockito-core</artifactId>
            <version>1.10.5</version>
=======
        <dependency>
            <groupId>org.hamcrest</groupId>
            <artifactId>hamcrest-all</artifactId>
            <version>1.3</version>
>>>>>>> 39638454
            <scope>test</scope>
        </dependency>

    </dependencies>

    <build>
        <plugins>
            <plugin>
                <groupId>org.apache.maven.plugins</groupId>
                <artifactId>maven-compiler-plugin</artifactId>
                <version>2.3.2</version>
            </plugin>
            <plugin>
                <groupId>org.codehaus.mojo</groupId>
                <artifactId>build-helper-maven-plugin</artifactId>
                <version>1.7</version>
                <executions>
                    <execution>
                        <id>add-groovy-source</id>
                        <phase>generate-sources</phase>
                        <goals>
                            <goal>add-source</goal>
                        </goals>
                        <configuration>
                            <sources>
                                <source>${project.basedir}/src/main/groovy</source>
                            </sources>
                        </configuration>
                    </execution>
                </executions>
            </plugin>
            <plugin>
                <groupId>com.carrotsearch.randomizedtesting</groupId>
                <artifactId>junit4-maven-plugin</artifactId>
                <version>2.0.12</version>
                <executions>
                    <execution>
                        <id>tests</id>
                        <phase>test</phase>
                        <goals>
                            <goal>junit4</goal>
                        </goals>
                        <configuration>
                            <heartbeat>20</heartbeat>
                            <jvmOutputAction>pipe,warn</jvmOutputAction>
                            <leaveTemporary>true</leaveTemporary>
                            <listeners>
                                <report-ant-xml mavenExtensions="true"
                                                dir="${project.build.directory}/surefire-reports"/>
                                <report-text
                                        showThrowable="true"
                                        showStackTraces="true"
                                        showOutput="${tests.output}"
                                        showStatusOk="false"
                                        showStatusError="true"
                                        showStatusFailure="true"
                                        showStatusIgnored="true"
                                        showSuiteSummary="true"
                                        timestamps="false"/>
                                <report-execution-times file="${basedir}/.local-execution-hints.log"/>
                            </listeners>
                            <assertions>
                                <enable/>
                            </assertions>
                            <parallelism>${tests.jvms}</parallelism>
                            <balancers>
                                <execution-times>
                                    <fileset dir="${basedir}" includes=".local-execution-hints.log"/>
                                </execution-times>
                            </balancers>
                            <includes>
                                <include>**/*Tests.class</include>
                                <include>**/*Test.class</include>
                            </includes>
                            <excludes>
                                <exclude>**/Abstract*.class</exclude>
                                <exclude>**/*StressTest.class</exclude>
                            </excludes>
                            <jvmArgs>
                                <param>-Xmx512m</param>
                                <param>-XX:MaxDirectMemorySize=512m</param>
                                <param>-Des.logger.prefix=</param>
                            </jvmArgs>
                            <shuffleOnSlave>${tests.shuffle}</shuffleOnSlave>
                            <sysouts>${tests.verbose}</sysouts>
                            <seed>${tests.seed}</seed>
                            <haltOnFailure>${tests.failfast}</haltOnFailure>
                            <systemProperties>
                                <!-- RandomizedTesting library system properties -->
                                <tests.iters>${tests.iters}</tests.iters>
                                <tests.maxfailures>${tests.maxfailures}</tests.maxfailures>
                                <tests.failfast>${tests.failfast}</tests.failfast>
                                <tests.class>${tests.class}</tests.class>
                                <tests.method>${tests.method}</tests.method>
                                <tests.nightly>${tests.nightly}</tests.nightly>
                                <tests.badapples>${tests.badapples}</tests.badapples>
                                <tests.weekly>${tests.weekly}</tests.weekly>
                                <tests.slow>${tests.slow}</tests.slow>
                                <tests.awaitsfix>${tests.awaitsfix}</tests.awaitsfix>
                                <tests.slow>${tests.slow}</tests.slow>
                                <tests.timeoutSuite>${tests.timeoutSuite}</tests.timeoutSuite>
                                <tests.showSuccess>${tests.showSuccess}</tests.showSuccess>
                                <tests.integration>${tests.integration}</tests.integration>
                                <tests.cluster_seed>${tests.cluster_seed}</tests.cluster_seed>
                                <tests.client.ratio>${tests.client.ratio}</tests.client.ratio>
                                <es.node.local>${env.ES_TEST_LOCAL}</es.node.local>
                                <es.node.mode>${es.node.mode}</es.node.mode>
                                <es.logger.level>${es.logger.level}</es.logger.level>
                                <java.awt.headless>true</java.awt.headless>
                            </systemProperties>
                        </configuration>
                    </execution>
                </executions>
            </plugin>
            <plugin>
                <!-- we skip surefire to work with randomized testing above -->
                <groupId>org.apache.maven.plugins</groupId>
                <artifactId>maven-surefire-plugin</artifactId>
                <version>2.15</version>
                <configuration>
                    <skipTests>true</skipTests>
                </configuration>
            </plugin>
            <plugin>
                <groupId>org.apache.maven.plugins</groupId>
                <artifactId>maven-source-plugin</artifactId>
                <version>2.1.2</version>
                <executions>
                    <execution>
                        <id>attach-sources</id>
                        <goals>
                            <goal>jar</goal>
                        </goals>
                    </execution>
                </executions>
            </plugin>
            <plugin>
                <artifactId>maven-antrun-plugin</artifactId>
                <executions>
                    <execution>
                        <id>compile</id>
                        <phase>compile</phase>
                        <configuration>
                            <tasks>
                                <mkdir dir="${basedir}/src/main/groovy"/>
                                <taskdef name="groovyc"
                                         classname="org.codehaus.groovy.ant.Groovyc">
                                    <classpath refid="maven.compile.classpath"/>
                                </taskdef>
                                <mkdir dir="${project.build.outputDirectory}"/>
                                <groovyc destdir="${project.build.outputDirectory}"
                                         srcdir="${basedir}/src/main/groovy/" listfiles="true">
                                    <classpath refid="maven.compile.classpath"/>
                                    <javac source="1.7" target="1.7" debug="on"/>
                                </groovyc>
                            </tasks>
                        </configuration>
                        <goals>
                            <goal>run</goal>
                        </goals>
                    </execution>
                    <execution>
                        <id>test-compile</id>
                        <phase>test-compile</phase>
                        <configuration>
                            <tasks>
                                <mkdir dir="${basedir}/src/test/groovy"/>
                                <taskdef name="groovyc"
                                         classname="org.codehaus.groovy.ant.Groovyc">
                                    <classpath refid="maven.test.classpath"/>
                                </taskdef>
                                <mkdir dir="${project.build.testOutputDirectory}"/>
                                <groovyc destdir="${project.build.testOutputDirectory}"
                                         srcdir="${basedir}/src/test/groovy/" listfiles="true">
                                    <classpath refid="maven.test.classpath"/>
                                    <javac source="1.7" target="1.7" debug="on"/>
                                </groovyc>
                            </tasks>
                        </configuration>
                        <goals>
                            <goal>run</goal>
                        </goals>
                    </execution>
                </executions>
            </plugin>
        </plugins>
    </build>
</project><|MERGE_RESOLUTION|>--- conflicted
+++ resolved
@@ -31,15 +31,10 @@
     </parent>
 
     <properties>
-<<<<<<< HEAD
         <maven.compiler.source>1.7</maven.compiler.source>
         <maven.compiler.target>1.7</maven.compiler.target>
         <elasticsearch.version>1.3.4</elasticsearch.version>
         <lucene.version>4.9.1</lucene.version>
-=======
-        <elasticsearch.version>1.0.3</elasticsearch.version>
-        <lucene.version>4.6.1</lucene.version>
->>>>>>> 39638454
         <groovy.version>2.3.2</groovy.version>
         <tests.jvms>1</tests.jvms>
         <tests.shuffle>true</tests.shuffle>
@@ -95,7 +90,6 @@
             <type>test-jar</type>
             <scope>test</scope>
         </dependency>
-<<<<<<< HEAD
         <dependency>
             <groupId>org.hamcrest</groupId>
             <artifactId>hamcrest-all</artifactId>
@@ -112,12 +106,6 @@
             <groupId>org.mockito</groupId>
             <artifactId>mockito-core</artifactId>
             <version>1.10.5</version>
-=======
-        <dependency>
-            <groupId>org.hamcrest</groupId>
-            <artifactId>hamcrest-all</artifactId>
-            <version>1.3</version>
->>>>>>> 39638454
             <scope>test</scope>
         </dependency>
 
